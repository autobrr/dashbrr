--- conflicted
+++ resolved
@@ -203,51 +203,6 @@
   return (
     <>
       <div className="flex align-middle items-center space-x-2">
-<<<<<<< HEAD
-        {config ? (
-          <>
-            <button
-              onClick={() => setIsDeviceModalOpen(true)}
-              className={`${baseButtonClasses}`}
-              title={error || undefined}
-              disabled={!isAuthenticated || loading}
-            >
-              <div className="w-6 mr-1 pb-1">
-                <img
-                  src={tailscaleLogo}
-                  alt="Tailscale"
-                  className="w-full h-full text-gray-300"
-                  draggable="false"
-                  style={{
-                    pointerEvents: "none",
-                    userSelect: "none",
-                    WebkitUserSelect: "none",
-                    MozUserSelect: "none",
-                    msUserSelect: "none",
-                  }}
-                  onContextMenu={(e) => e.preventDefault()}
-                />
-              </div>
-              {getStatusDisplay()}
-            </button>
-            <button
-              onClick={() => setIsConfigModalOpen(true)}
-              className="p-1 text-sm rounded-md font-medium text-gray-400 hover:text-gray-600 dark:hover:text-white"
-              disabled={!isAuthenticated || loading}
-            >
-              <CogIcon className="w-5 h-5" />
-            </button>
-          </>
-        ) : (
-          <button
-            onClick={() => setIsConfigModalOpen(true)}
-            className="px-3 py-1 text-sm rounded-md font-medium text-white bg-gray-800 hover:bg-gray-700"
-            disabled={!isAuthenticated || loading}
-          >
-            <CogIcon className="w-5 h-5" />
-          </button>
-        )}
-=======
         <button
           onClick={() => setIsDeviceModalOpen(true)}
           className={`${baseButtonClasses}`}
@@ -279,7 +234,6 @@
         >
           <Cog6ToothIcon className="w-4 h-4" />
         </button>
->>>>>>> 41189630
       </div>
 
       <TailscaleDeviceModal
