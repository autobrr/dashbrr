// Copyright (c) 2024, s0up and the autobrr contributors.
// SPDX-License-Identifier: GPL-2.0-or-later

package omegabrr

import (
	"context"
	"encoding/json"
	"fmt"
	"net/http"
	"strings"
	"time"

	"github.com/autobrr/dashbrr/internal/models"
	"github.com/autobrr/dashbrr/internal/services/core"
)

type OmegabrrService struct {
	core.ServiceCore
}

type VersionResponse struct {
	Version string `json:"version"`
}

func init() {
	models.NewOmegabrrService = func() models.ServiceHealthChecker {
		return &OmegabrrService{}
	}
}

func NewOmegabrrService() models.ServiceHealthChecker {
	service := &OmegabrrService{}
	service.Type = "omegabrr"
	service.DisplayName = "Omegabrr"
	service.Description = "Monitor and manage your Omegabrr instance"
	service.DefaultURL = "http://localhost:7474"
	service.HealthEndpoint = "/api/healthz/liveness"
	service.SetTimeout(core.DefaultLongTimeout) // Set longer timeout for Omegabrr
	return service
}

func (s *OmegabrrService) GetHealthEndpoint(baseURL string) string {
	baseURL = strings.TrimRight(baseURL, "/")
	return fmt.Sprintf("%s/api/healthz/liveness", baseURL)
}

func (s *OmegabrrService) GetVersionEndpoint(baseURL string) string {
	baseURL = strings.TrimRight(baseURL, "/")
	return fmt.Sprintf("%s/api/version", baseURL)
}

func (s *OmegabrrService) getVersion(ctx context.Context, url, apiKey string) (string, error) {
	// Check cache first
	if version := s.GetVersionFromCache(url); version != "" {
		return version, nil
	}

	versionEndpoint := s.GetVersionEndpoint(url)
	headers := map[string]string{
		"auth_header": "X-Api-Key",
		"auth_value":  apiKey,
	}

	resp, err := s.MakeRequestWithContext(ctx, versionEndpoint, "", headers)
	if err != nil {
		return "", err
	}
	defer resp.Body.Close()

	body, err := s.ReadBody(resp)
	if err != nil {
		return "", err
	}

	var version VersionResponse
	if err := json.Unmarshal(body, &version); err != nil {
		return "", err
	}

	// Cache version for 1 hour
	if err := s.CacheVersion(url, version.Version, time.Hour); err != nil {
		// Log error but don't fail the request
		fmt.Printf("Failed to cache version: %v\n", err)
	}

	return version.Version, nil
}

func (s *OmegabrrService) CheckHealth(url, apiKey string) (models.ServiceHealth, int) {
	startTime := time.Now()

	if url == "" {
		return s.CreateHealthResponse(startTime, "error", "URL is required"), http.StatusBadRequest
	}

	// Create context with longer timeout
	ctx, cancel := context.WithTimeout(context.Background(), core.DefaultLongTimeout)
	defer cancel()

	// Start version check in background
	versionChan := make(chan string, 1)
	versionErrChan := make(chan error, 1)
	go func() {
		version, err := s.getVersion(ctx, url, apiKey)
		if err != nil {
			versionErrChan <- err
			return
		}
		versionChan <- version
	}()

	// Check health endpoint
	healthEndpoint := s.GetHealthEndpoint(url)
	headers := map[string]string{
		"auth_header": "X-Api-Key",
		"auth_value":  apiKey,
	}

	resp, err := s.MakeRequestWithContext(ctx, healthEndpoint, "", headers)
	if err != nil {
		return s.CreateHealthResponse(startTime, "offline", "Failed to connect: "+err.Error()), http.StatusOK
	}
	defer resp.Body.Close()

	// Calculate response time directly
	responseTime := time.Since(startTime).Milliseconds()

	body, err := s.ReadBody(resp)
	if err != nil {
		return s.CreateHealthResponse(startTime, "warning", "Failed to read response: "+err.Error()), http.StatusOK
	}

	if resp.StatusCode >= 400 {
		return s.CreateHealthResponse(startTime, "error", fmt.Sprintf("Server returned error: %d", resp.StatusCode)), http.StatusOK
	}

	if strings.TrimSpace(string(body)) != "OK" {
		return s.CreateHealthResponse(startTime, "warning", "Unexpected response from server"), http.StatusOK
	}

	// Wait for version with timeout
	var version string
	var versionErr error
	select {
	case v := <-versionChan:
		version = v
	case err := <-versionErrChan:
		versionErr = err
	case <-ctx.Done():
		versionErr = ctx.Err()
	}

	extras := map[string]interface{}{
<<<<<<< HEAD
		"responseTime": responseTime.Milliseconds(),
=======
		"version":      version,
		"responseTime": responseTime,
>>>>>>> a01521cd
	}

	if version != "" {
		extras["version"] = version
	} else if versionErr != nil {
		extras["versionError"] = versionErr.Error()
	}

	return s.CreateHealthResponse(startTime, "online", "Healthy", extras), http.StatusOK
}

// TriggerARRsWebhook triggers the ARRs webhook
func (s *OmegabrrService) TriggerARRsWebhook(url, apiKey string) int {
	if url == "" {
		return http.StatusBadRequest
	}

	webhookEndpoint := fmt.Sprintf("%s/api/webhook/trigger/arr?apikey=%s", strings.TrimRight(url, "/"), apiKey)
	resp, err := s.MakeRequest(webhookEndpoint, "", nil)
	if err != nil {
		return http.StatusInternalServerError
	}
	defer resp.Body.Close()

	return resp.StatusCode
}

// TriggerListsWebhook triggers the Lists webhook
func (s *OmegabrrService) TriggerListsWebhook(url, apiKey string) int {
	if url == "" {
		return http.StatusBadRequest
	}

	webhookEndpoint := fmt.Sprintf("%s/api/webhook/trigger/lists?apikey=%s", strings.TrimRight(url, "/"), apiKey)
	resp, err := s.MakeRequest(webhookEndpoint, "", nil)
	if err != nil {
		return http.StatusInternalServerError
	}
	defer resp.Body.Close()

	return resp.StatusCode
}

// TriggerAllWebhooks triggers all webhooks
func (s *OmegabrrService) TriggerAllWebhooks(url, apiKey string) int {
	if url == "" {
		return http.StatusBadRequest
	}

	webhookEndpoint := fmt.Sprintf("%s/api/webhook/trigger?apikey=%s", strings.TrimRight(url, "/"), apiKey)
	resp, err := s.MakeRequest(webhookEndpoint, "", nil)
	if err != nil {
		return http.StatusInternalServerError
	}
	defer resp.Body.Close()

	return resp.StatusCode
}<|MERGE_RESOLUTION|>--- conflicted
+++ resolved
@@ -152,12 +152,7 @@
 	}
 
 	extras := map[string]interface{}{
-<<<<<<< HEAD
-		"responseTime": responseTime.Milliseconds(),
-=======
-		"version":      version,
 		"responseTime": responseTime,
->>>>>>> a01521cd
 	}
 
 	if version != "" {
