--- conflicted
+++ resolved
@@ -8,7 +8,6 @@
 	"encoding/json"
 	"fmt"
 	"net/http"
-	"strconv"
 	"strings"
 	"sync"
 	"time"
@@ -125,7 +124,6 @@
 				return
 			}
 
-<<<<<<< HEAD
 			defer resp.Body.Close()
 			body, err := ihc.core.ReadBody(resp)
 
@@ -146,26 +144,6 @@
 				respTime:   respTime,
 			}, err: err}
 		}
-=======
-		// Parse response time from header (now stored as milliseconds)
-		responseTimeStr := resp.Header.Get("X-Response-Time")
-		var responseTime int64
-		if responseTimeStr != "" {
-			if rt, err := strconv.ParseInt(responseTimeStr, 10, 64); err == nil {
-				responseTime = rt
-			}
-		}
-
-		ihc.health <- healthCheckResult{data: struct {
-			body         []byte
-			statusCode   int
-			responseTime int64
-		}{
-			body:         body,
-			statusCode:   resp.StatusCode,
-			responseTime: responseTime,
-		}, err: err}
->>>>>>> a01521cd
 	}()
 
 	// Wait for all goroutines to complete
